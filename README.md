<p align="center">
  <img src="https://github.com/Adibvafa/CodonTransformer/raw/main/src/banner_final.png" alt="CodonTransformer Logo" width="100%" height="100%" style="vertical-align: middle;"/>
</p>

<p align="center">
  <a href="https://www.biorxiv.org/content/10.1101/2024.09.13.612903" target="_blank"><img src="https://img.shields.io/badge/arXiv-Paper-FF6B6B?style=for-the-badge&logo=arxiv&logoColor=white" alt="arXiv"></a>
  <a href="https://github.com/Adibvafa/CodonTransformer"><img src="https://img.shields.io/badge/GitHub-Code-4A90E2?style=for-the-badge&logo=github&logoColor=white" alt="GitHub"></a>
  <a href="https://adibvafa.github.io/CodonTransformer/"><img src="https://img.shields.io/badge/Website-Online-00B89E?style=for-the-badge&logo=internet-explorer&logoColor=white" alt="Website"></a>
  <a href="https://huggingface.co/adibvafa/CodonTransformer"><img src="https://img.shields.io/badge/HuggingFace-Model-FFBF00?style=for-the-badge&logo=huggingface&logoColor=white" alt="HuggingFace Model"></a>
  <a href="https://adibvafa.github.io/CodonTransformer/GoogleColab"><img src="https://img.shields.io/badge/Colab-Notebook-e2006a?style=for-the-badge&logo=googlecolab&logoColor=white" alt="Colab"></a>
</p>

## Table of Contents
- [Overview](#overview)
- [Use Case](#use-case)
- [Installation](#installation)
- [Finetuning](#finetuning-codontransformer)
- [Key Features](#key-features)
  - [CodonData](#codondata)
  - [CodonPrediction](#codonprediction)
  - [CodonEvaluation](#codonevaluation)
  - [CodonUtils](#codonutils)
  - [CodonJupyter](#codonjupyter)
- [Contribution](#contribution)
- [Citation](#citation)
<br></br>

## Abstract
The genetic code is degenerate allowing a multitude of possible DNA sequences to encode the same protein. This degeneracy impacts the efficiency of heterologous protein production due to the codon usage preferences of each organism. The process of tailoring organism-specific synonymous codons, known as codon optimization, must respect local sequence patterns that go beyond global codon preferences. As a result, the search space faces a combinatorial explosion that makes exhaustive exploration impossible. Nevertheless, throughout the diverse life on Earth, natural selection has already optimized the sequences, thereby providing a rich source of data allowing machine learning algorithms to explore the underlying rules. Here, we introduce CodonTransformer, a multispecies deep learning model trained on over 1 million DNA-protein pairs from 164 organisms spanning all kingdoms of life. The model demonstrates context-awareness thanks to the attention mechanism and bidirectionality of the Transformers we used, and to a novel sequence representation that combines organism, amino acid, and codon encodings. CodonTransformer generates host-specific DNA sequences with natural-like codon distribution profiles and with negative cis-regulatory elements. This work introduces a novel strategy of Shared Token Representation and Encoding with Aligned Multi-masking (STREAM) and provides a state-of-the-art codon optimization framework with a customizable open-access model and a user-friendly interface.
<br></br>


## Use Case
**For an interactive demo, check out our [Google Colab Notebook.](https://adibvafa.github.io/CodonTransformer/GoogleColab)**
<br></br>
After installing CodonTransformer, you can use:
```python
import torch
from transformers import AutoTokenizer, BigBirdForMaskedLM
from CodonTransformer.CodonPrediction import predict_dna_sequence
from CodonTransformer.CodonJupyter import format_model_output
DEVICE = torch.device("cuda" if torch.cuda.is_available() else "cpu")


# Load model and tokenizer
tokenizer = AutoTokenizer.from_pretrained("adibvafa/CodonTransformer")
model = BigBirdForMaskedLM.from_pretrained("adibvafa/CodonTransformer").to(DEVICE)


# Set your input data
protein = "MALWMRLLPLLALLALWGPDPAAAFVNQHLCGSHLVEALYLVCGERGFFYTPKTRREAEDLQVGQVELGG"
organism = "Escherichia coli general"


# Predict with CodonTransformer
output = predict_dna_sequence(
    protein=protein,
    organism=organism,
    device=DEVICE,
    tokenizer=tokenizer,
    model=model,
    attention_type="original_full",
)
print(format_model_output(output))
```
The output is:
```
-----------------------------
|          Organism         |
-----------------------------
Escherichia coli general

-----------------------------
|       Input Protein       |
-----------------------------
MALWMRLLPLLALLALWGPDPAAAFVNQHLCGSHLVEALYLVCGERGFFYTPKTRREAEDLQVGQVELGG

-----------------------------
|      Processed Input      |
-----------------------------
M_UNK A_UNK L_UNK W_UNK M_UNK R_UNK L_UNK L_UNK P_UNK L_UNK L_UNK A_UNK L_UNK L_UNK A_UNK L_UNK W_UNK G_UNK P_UNK D_UNK P_UNK A_UNK A_UNK A_UNK F_UNK V_UNK N_UNK Q_UNK H_UNK L_UNK C_UNK G_UNK S_UNK H_UNK L_UNK V_UNK E_UNK A_UNK L_UNK Y_UNK L_UNK V_UNK C_UNK G_UNK E_UNK R_UNK G_UNK F_UNK F_UNK Y_UNK T_UNK P_UNK K_UNK T_UNK R_UNK R_UNK E_UNK A_UNK E_UNK D_UNK L_UNK Q_UNK V_UNK G_UNK Q_UNK V_UNK E_UNK L_UNK G_UNK G_UNK __UNK

-----------------------------
|       Predicted DNA       |
-----------------------------
ATGGCTTTATGGATGCGTCTGCTGCCGCTGCTGGCGCTGCTGGCGCTGTGGGGCCCGGACCCGGCGGCGGCGTTTGTGAATCAGCACCTGTGCGGCAGCCACCTGGTGGAAGCGCTGTATCTGGTGTGCGGTGAGCGCGGCTTCTTCTACACGCCCAAAACCCGCCGCGAAGCGGAAGATCTGCAGGTGGGCCAGGTGGAGCTGGGCGGCTAA
```
<br>

**You can use the [inference template](https://github.com/Adibvafa/CodonTransformer/raw/main/src/CodonTransformer_inference_template.xlsx) for batch inference in [Google Colab](https://adibvafa.github.io/CodonTransformer/GoogleColab).**

<br>


## Installation
Install CodonTransformer via pip:

```sh
pip install CodonTransformer
```

Or clone the repository:

```sh
git clone https://github.com/adibvafa/CodonTransformer.git
cd CodonTransformer
pip install -r requirements.txt
```

The package requires `python>=3.9`. The requirements are [availabe here](requirements.txt).
<br><br><br>


## Finetuning CodonTransformer
To finetune CodonTransformer on your own data, follow these steps:

1. **Prepare your dataset**

   Create a CSV file with the following columns:
   - `dna`: DNA sequences (string, preferably uppercase ATCG)
   - `protein`: Protein sequences (string, preferably uppercase amino acid letters)
   - `organism`: Target organism (string or int, must be from `ORGANISM2ID` in `CodonUtils`)


   Note:
   - Use organisms from the `FINE_TUNE_ORGANISMS` list for best results.
   - For E. coli, use `Escherichia coli general`.
   - DNA sequences should ideally contain only A, T, C, and G. Ambiguous codons are replaced with 'UNK' for tokenization.
   - Protein sequences should contain standard amino acid letters from `AMINO_ACIDS` in `CodonUtils`. Ambiguous amino acids are replaced according to the `AMBIGUOUS_AMINOACID_MAP` in `CodonUtils`.
   - End your DNA sequences with a stop codon from `STOP_CODONS` in `CodonUtils`. If not present, a 'UNK' stop codon will be addded in preprocessing.
   - End your protein sequence with `_` or `*`. If either is not present, a `_` will be added in preprocessing.
<br>

2. **Prepare training data**

   Use the `prepare_training_data` function from `CodonData` to prepare training data from your dataset.

   ```python
   from CodonTransformer.CodonData import prepare_training_data
   prepare_training_data('your_data.csv', 'your_dataset_directory/training_data.json')
   ```
<br>

3. **Run the finetuning script**
<<<<<<< HEAD

   Execute finetune.py with appropriate arguments:
=======
   
   Execute finetune.py with appropriate arguments: (an example)
>>>>>>> b81c885a
    ```bash
     python finetune.py \
        --dataset_dir 'your_dataset_directory/training_data.json' \
        --checkpoint_dir 'your_checkpoint_directory' \
        --checkpoint_filename 'finetune.ckpt' \
        --batch_size 6 \
        --max_epochs 15 \
        --num_workers 5 \
        --accumulate_grad_batches 1 \
        --num_gpus 4 \
        --learning_rate 0.00005 \
        --warmup_fraction 0.1 \
        --save_every_n_steps 512 \
        --seed 123
    ```
   This script automatically loads the pretrained model from Hugging Face and finetunes it on your dataset.
   For an example of a SLURM job request, see the `slurm` directory in the repository.
<br></br>


## Key Features
- **CodonData** <br>
CodonData facilitates preprocessing of genetic information by cleaning and translating DNA and protein sequences, handling FASTA files, and managing codon frequencies from databases like NCBI and Kazusa.

- **CodonPrediction** <br>
CodonPrediction enables preprocessing of sequences, the prediction of optimized DNA sequences tailored to specific organisms using the CodonTransformer model, and supports various other optimization strategies.

- **CodonEvaluation** <br>
CodonEvaluation provides tools to compute evaluation metrics such as Codon Similarity Index (CSI), GC content, and Codon Frequency Distribution, allowing for detailed assessment of optimized sequences.

- **CodonUtils** <br>
CodonUtils offers essential constants and helper functions for genetic sequence analysis, including amino acid mappings, codon tables, taxonomy ID management, and sequence validation.

- **CodonJupyter** <br>
CodonJupyter enhances Jupyter notebook workflows with interactive widgets for selecting organisms and inputting protein sequences, as well as formatting and displaying optimized DNA sequence outputs.
<br></br>


## CodonData

The CodonData subpackage offers tools for preprocessing NCBI or Kazusa databases and managing codon-related data operations. It includes comprehensive functions for working with DNA sequences, protein sequences, and codon frequencies, providing a robust toolkit for sequence preprocessing and codon frequency analysis across different organisms.

### Overview

This subpackage is suitable for:

- Preparing data for model training and inference
- Preprocessing and cleaning DNA and protein sequences
- Translating DNA sequences to protein sequences
- Reading and processing FASTA files
- Downloading and processing codon frequency data from the Kazusa database
- Calculating codon frequencies from given sequences
- Handling organism-specific codon tables and translations

### Available Functions

- `prepare_training_data(dataset: Union[str, pd.DataFrame], output_file: str, shuffle: bool = True) -> None`

  Prepare a JSON dataset for training the CodonTransformer model. Process the input dataset, create the 'codons' column, handle organism IDs, and save the result to a JSON file.

- `dataframe_to_json(df: pd.DataFrame, output_file: str, shuffle: bool = True) -> None`

  Convert a pandas DataFrame to a JSON file format suitable for training CodonTransformer. Write each row of the DataFrame as a JSON object to the output file, with an option to shuffle the data.

- `process_organism(organism: Union[str, int], organism_to_id: Dict[str, int]) -> int`

  Process and validate the organism input, converting it to a valid organism ID. Handle both string (organism name) and integer (organism ID) inputs.

- `get_codon_table(organism: str) -> int`

  Return the appropriate NCBI codon table number for a given organism.

- `preprocess_protein_sequence(protein: str) -> str`

  Clean, standardize, and handle ambiguous amino acids in a protein sequence.

- `replace_ambiguous_codons(dna: str) -> str`

  Replace ambiguous codons in a DNA sequence with "UNK".

- `preprocess_dna_sequence(dna: str) -> str`

  Clean and preprocess a DNA sequence by standardizing it and replacing ambiguous codons.

- `get_merged_seq(protein: str, dna: str = "", separator: str = "_") -> str`

  Merge protein and DNA sequences into a single string of tokens.

- `is_correct_seq(dna: str, protein: str, stop_symbol: str = STOP_SYMBOL) -> bool`

  Check if the given DNA and protein pair is correct based on specific criteria.

- `get_amino_acid_sequence(dna: str, stop_symbol: str = "_", codon_table: int = 1, return_correct_seq: bool = True) -> Union[Tuple[str, bool], str]`

  Translate a DNA sequence to a protein sequence using a specified codon table.

- `read_fasta_file(input_file: str, output_path: str, organism: str = "", return_dataframe: bool = True, buffer_size: int = 50000) -> pd.DataFrame`

  Read a FASTA file of DNA sequences and saves it to a Pandas DataFrame.

- `download_codon_frequencies_from_kazusa(taxonomy_id: Optional[int] = None, organism: Optional[str] = None, taxonomy_reference: Optional[str] = None, return_original_format: bool = False) -> AMINO2CODON_TYPE`

  Download and process codon frequency data from the Kazusa database for a given taxonomy ID or organism.

- `build_amino2codon_skeleton(organism: str) -> AMINO2CODON_TYPE`

  Create an empty skeleton of the amino2codon dictionary for a given organism.

- `get_codon_frequencies(dna_sequences: List[str], protein_sequences: Optional[List[str]] = None, organism: Optional[str] = None) -> AMINO2CODON_TYPE`

  Calculate codon frequencies based on a collection of DNA and protein sequences.

- `get_organism_to_codon_frequencies(dataset: pd.DataFrame, organisms: List[str]) -> Dict[str, AMINO2CODON_TYPE]`

  Generate a dictionary mapping each organism to its codon frequency distribution.
<br></br>


## CodonPrediction

The CodonPrediction subpackage is an essential component of CodonTransformer, used for tokenizing input, loading models, predicting DNA sequences, and providing helper functions for data processing. It offers a comprehensive toolkit for working with the CodonTransformer model, covering tasks from model loading and configuration to various types of codon optimization and DNA sequence prediction.

### Overview

This subpackage contains functions and classes that handle the core prediction functionality of CodonTransformer. It includes tools for working with the BigBird transformer model, tokenization, and various codon optimization strategies.

### Available Functions and Classes

- `predict_dna_sequence(protein: str, organism: Union[int, str], device: torch.device, tokenizer: Union[str, PreTrainedTokenizerFast], model: Union[str, torch.nn.Module], attention_type: str = "original_full") -> DNASequencePrediction`

  Predict the DNA sequence for a given protein using the CodonTransformer model.

- `load_model(path: str, device: torch.device = None, num_organisms: int = None, remove_prefix: bool = True, attention_type: str = "original_full") -> torch.nn.Module`

  Load a BigBirdForMaskedLM model from a file or checkpoint.

- `load_bigbird_config(num_organisms: int) -> BigBirdConfig`

  Load the configuration object used to train the BigBird transformer.

- `create_model_from_checkpoint(checkpoint_dir: str, output_model_dir: str, num_organisms: int) -> None`

  Save a model to disk using a previous checkpoint.

- `load_tokenizer(tokenizer_path: str) -> PreTrainedTokenizerFast`

  Create and return a tokenizer object from the given tokenizer path.

- `tokenize(batch: List[Dict[str, Any]], tokenizer_path: str = "", tokenizer_object: Optional[PreTrainedTokenizerFast] = None, max_len: int = 2048) -> BatchEncoding`

  Tokenize sequences given a batch of input data.

- `validate_and_convert_organism(organism: Union[int, str]) -> Tuple[int, str]`

  Validate and convert the organism input to both ID and name.

- `get_high_frequency_choice_sequence(protein: str, codon_frequencies: Dict[str, Tuple[List[str], List[float]]]) -> str`

  Return a DNA sequence optimized using the High Frequency Choice (HFC) approach.

- `precompute_most_frequent_codons(codon_frequencies: Dict[str, Tuple[List[str], List[float]]]) -> Dict[str, str]`

  Precompute the most frequent codon for each amino acid.

- `get_high_frequency_choice_sequence_optimized(protein: str, codon_frequencies: Dict[str, Tuple[List[str], List[float]]]) -> str`

  An efficient implementation of the HFC approach, up to 10 times faster than the original.

- `get_background_frequency_choice_sequence(protein: str, codon_frequencies: Dict[str, Tuple[List[str], List[float]]]) -> str`

  Return a DNA sequence optimized using the Background Frequency Choice (BFC) approach.

- `precompute_cdf(codon_frequencies: Dict[str, Tuple[List[str], List[float]]]) -> Dict[str, Tuple[List[str], Any]]`

  Precompute the cumulative distribution function (CDF) for each amino acid.

- `get_background_frequency_choice_sequence_optimized(protein: str, codon_frequencies: Dict[str, Tuple[List[str], List[float]]]) -> str`

  An efficient implementation of the BFC approach, up to 8 times faster than the original.

- `get_uniform_random_choice_sequence(protein: str, codon_frequencies: Dict[str, Tuple[List[str], List[float]]]) -> str`

  Return a DNA sequence optimized using the Uniform Random Choice (URC) approach.

- `get_icor_prediction(input_seq: str, model_path: str, stop_symbol: str) -> str`

  Return an optimized codon sequence for the given protein sequence using ICOR (Improving Codon Optimization with Recurrent Neural Networks).
<br></br>


## CodonEvaluation

The CodonEvaluation subpackage offers functions for calculating evaluation metrics related to codon usage and DNA sequence analysis, used for assessing the quality and characteristics of DNA sequences, especially in codon optimization. It provides a comprehensive toolkit for evaluating DNA sequences and codon usage, performingng genetic data analysis within the CodonTransformer package.


### Overview

The CodonEvaluation module includes functions to compute metrics such as Codon Adaptation Index (CAI)/Codon Similarity Index (CSI) weights, GC content, codon frequency distribution (CFD), %MinMax, sequence complexity, and sequence similarity. These metrics are valuable for analyzing and comparing DNA sequences across different organisms.

### Available Functions

- `get_organism_to_CAI_weights(dataset: pd.DataFrame, organisms: List[str]) -> Dict[str, dict]`

  Calculate the Codon Adaptation Index (CAI) weights for a list of organisms.

- `get_GC_content(dna: str, lower: bool = False) -> float`

  Compute the GC content of a DNA sequence.

- `get_cfd(dna: str, codon_frequencies: Dict[str, Tuple[List[str], List[float]]], threshold: float = 0.3) -> float`

  Calculate the codon frequency distribution (CFD) metric for a DNA sequence.

- `get_cousin(dna: str, organism: str, ref_freq: AMINO2CODON_TYPE) -> float`

  Compute the cousin score between a DNA sequence and reference frequencies.

- `get_min_max_percentage(dna: str, codon_frequencies: Dict[str, Tuple[List[str], List[float]]], window_size: int = 18) -> List[float]`

  Calculate the %MinMax metric for a DNA sequence.

- `get_sequence_complexity(dna: str) -> float`

  Compute the sequence complexity score of a DNA sequence.

- `get_sequence_similarity(original: str, predicted: str, truncate: bool = True, window_length: int = 1) -> float`

  Calculate the sequence similarity between two sequences.
<br></br>


## CodonUtils

The CodonUtils subpackage contains constants and helper functions essential for working with genetic sequences, amino acids, and organism data in the CodonTransformer package. It provides tools for genetic sequence analysis, organism identification, and data processing, forming the foundation for many core functionalities within the CodonTransformer package.

### Contents

#### Constants

- `AMINO_ACIDS`: List of all standard amino acids
- `AMBIGUOUS_AMINOACID_MAP`: Mapping of ambiguous amino acids to standard amino acids
- `START_CODONS` and `STOP_CODONS`: Lists of start and stop codons
- `TOKEN2INDEX` and `INDEX2TOKEN`: Mappings between tokens and their indices
- `TOKEN2MASK`: Mapping for mask tokens
- `FINE_TUNE_ORGANISMS`: List of organisms used for fine-tuning
- `ORGANISM2ID`: Dictionary mapping organisms to their respective IDs
- `NUM_ORGANISMS`, `MAX_LEN`, `MAX_AMINO_ACIDS`, `STOP_SYMBOL`: Various constants for sequence processing

#### Classes

- `DNASequencePrediction`

  Dataclass for holding DNA sequence prediction outputs.

- `IterableData`

  Base class for iterable datasets in parallel multi-processing environments.

- `IterableJSONData`

  Class for iterating over lines of a JSON file.

#### Functions

- `load_python_object_from_disk(file_path: str) -> Any`

  Load a Pickle object from disk.

- `save_python_object_to_disk(input_object: Any, file_path: str) -> None`

  Save a Python object to disk using Pickle.

- `find_pattern_in_fasta(keyword: str, text: str) -> List[str]`

  Find a specific keyword pattern in text (useful for FASTA sequences).

- `get_organism2id_dict(organism_reference: str) -> Dict[str, int]`

  Get a dictionary mapping organisms to their indices.

- `get_taxonomy_id(taxonomy_reference: str, organism: str, return_dict: bool = False) -> Union[int, Dict[str, int]]`

  Get taxonomy ID for an organism or return the entire mapping.

- `sort_amino2codon_skeleton(amino2codon: Dict[str, List[str]]) -> Dict[str, List[str]]`

  Sort the amino2codon dictionary alphabetically.

- `load_pkl_from_url(url: str) -> Any`

  Download and load a Pickle file from a URL.
<br></br>


## CodonJupyter

The CodonJupyter subpackage offers Jupyter-specific functions for displaying interactive widgets, facilitating user interaction with the CodonTransformer package in a Jupyter notebook environment. It improves the user experience by providing interactive and visually appealing interfaces for input and output.

### Overview

This subpackage can be used for:

- Creating and displaying interactive widgets for organism selection and protein sequence input
- Handling user inputs and storing them in a container
- Formatting and displaying the model output in a visually appealing manner

### Classes and Functions

- `UserContainer`

  A container class to store user inputs for organism and protein sequence.

  **Attributes:**
  - `organism (int)`: The selected organism ID
  - `protein (str)`: The input protein sequence

- `display_organism_dropdown(organism2id: Dict[str, int], container: UserContainer) -> None`

  Display a dropdown widget for selecting an organism from a list and updates the organism ID in the provided container.

- `display_protein_input(container: UserContainer) -> None`

  Display a widget for entering a protein sequence and saves the entered sequence to the container.

- `format_model_output(output: DNASequencePrediction) -> str`

  Format the DNA sequence prediction output in a visually appealing and easy-to-read manner. Take a `DNASequencePrediction` object and return a formatted string.

### Usage
Checkout our [Google Colab Notebook](https://adibvafa.github.io/CodonTransformer/GoogleColab) for an example use case!
<br></br>

## Contribution
We welcome contributions to CodonTransformer! Please fork the repository and submit a pull request. For major changes, please open an issue first to discuss what you would like to change.
<br></br>

## Citation
If you use CodonTransformer or our data in your research, please cite our work:

```sh
@article {Fallahpour2024.09.13.612903,
	author = {Fallahpour, Adibvafa and Gureghian, Vincent and Filion, Guillaume J. and Lindner, Ariel B. and Pandi, Amir},
	title = {CodonTransformer: a multispecies codon optimizer using context-aware neural networks},
	elocation-id = {2024.09.13.612903},
	year = {2024},
	doi = {10.1101/2024.09.13.612903},
	publisher = {Cold Spring Harbor Laboratory},
	URL = {https://www.biorxiv.org/content/early/2024/09/13/2024.09.13.612903},
	eprint = {https://www.biorxiv.org/content/early/2024/09/13/2024.09.13.612903.full.pdf},
	journal = {bioRxiv}
}
```<|MERGE_RESOLUTION|>--- conflicted
+++ resolved
@@ -142,13 +142,7 @@
 <br>
 
 3. **Run the finetuning script**
-<<<<<<< HEAD
-
-   Execute finetune.py with appropriate arguments:
-=======
-   
    Execute finetune.py with appropriate arguments: (an example)
->>>>>>> b81c885a
     ```bash
      python finetune.py \
         --dataset_dir 'your_dataset_directory/training_data.json' \
